[workspace]
<<<<<<< HEAD
members = ["src/storage", "src/kstd", "src/common/macro", "src/net", "src/resp", "src/server", "src/conf"]
=======
>>>>>>> 07895dac
resolver = "2"
members = [
	"src/storage",
	"src/kstd",
	"src/common/macro",
	"src/net",
	"src/resp",
	"src/server",
]

[workspace.package]
version = "0.1.0"
description = "An enhanced Redis server implemented in Rust"
readme = "README.md"
repository = "https://github.com/arana-db/kiwi-rs"
edition = "2021"

[workspace.lints.clippy]
dbg_macro = "warn"
implicit_clone = "warn"
result_large_err = "allow"
large_enum_variant = "allow"

[workspace.lints.rust]
unknown_lints = "deny"
unexpected_cfgs = { level = "warn", check-cfg = ['cfg(tokio_unstable)'] }

[workspace.dependencies]
bytes = "1"
chrono = "0.4.40"
proc-macro2 = "1.0.66"
quote = "1.0"
syn = { version = "2.0", features = ["extra-traits", "full"] }
env_logger = "0.11"
log = "0.4"
rocksdb = { version = "0.23.0", features = ["multi-threaded-cf"] }
thiserror = "1.0"
serde = "1.0"
serde_json = "1.0"
once_cell = "1.15"
nom = "8.0.0"
num_cpus = "1.15"
murmur3 = "0.1"
anyhow = "1.0"
byteorder = "1.4"
parking_lot = "0.12"
tokio = { version = "1", features = ["full"] }
snafu = "0.8"
tempfile = "3.8"
crc16 = "0.4"

## workspaces members
storage = { path = "src/storage" }
kstd = { path = "src/kstd" }
common-macro = { path = "src/common/macro" }
net = { path = "src/net" }<|MERGE_RESOLUTION|>--- conflicted
+++ resolved
@@ -1,8 +1,4 @@
 [workspace]
-<<<<<<< HEAD
-members = ["src/storage", "src/kstd", "src/common/macro", "src/net", "src/resp", "src/server", "src/conf"]
-=======
->>>>>>> 07895dac
 resolver = "2"
 members = [
 	"src/storage",
@@ -11,6 +7,7 @@
 	"src/net",
 	"src/resp",
 	"src/server",
+	"src/conf"
 ]
 
 [workspace.package]
