[workspace]
resolver = "2"
members = [
	"src/storage",
	"src/kstd",
	"src/common/macro",
	"src/net",
	"src/resp",
	"src/server",
	"src/conf",
	"src/cmd",
	"src/executor",
	"src/client"
]

[workspace.package]
version = "0.1.0"
description = "An enhanced Redis server implemented in Rust"
readme = "README.md"
repository = "https://github.com/arana-db/kiwi-rs"
edition = "2021"

[workspace.lints.clippy]
dbg_macro = "warn"
implicit_clone = "warn"
result_large_err = "allow"
large_enum_variant = "allow"

[workspace.lints.rust]
unknown_lints = "deny"
unexpected_cfgs = { level = "warn", check-cfg = ['cfg(tokio_unstable)'] }

[workspace.dependencies]
bytes = "1"
chrono = "0.4.40"
proc-macro2 = "1.0.66"
quote = "1.0"
syn = { version = "2.0", features = ["extra-traits", "full"] }
env_logger = "0.11"
log = "0.4"
rocksdb = { version = "0.23.0", features = ["multi-threaded-cf"] }
thiserror = "1.0"
serde = "1.0"
serde_json = "1.0"
once_cell = "1.15"
nom = "8.0.0"
num_cpus = "1.15"
murmur3 = "0.1"
anyhow = "1.0"
byteorder = "1.4"
parking_lot = "0.12"
tokio = { version = "1", features = ["full"] }
snafu = "0.8"
tempfile = "3.8"
crc16 = "0.4"
<<<<<<< HEAD
async-channel = "2.5.0"
tokio-util = "0.7.16"
async-trait = "0.1"
=======
foyer = { version = "0.18", features = ["nightly"] }
>>>>>>> 4be90d9d

## workspaces members
storage = { path = "src/storage" }
kstd = { path = "src/kstd" }
common-macro = { path = "src/common/macro" }
net = { path = "src/net" }
<<<<<<< HEAD
resp = { path = "src/resp" }
server = { path = "src/server" }
conf = { path = "src/conf" }
cmd = { path = "src/cmd" }
executor = { path = "src/executor" }
client = { path = "src/client" }
=======

[profile.dev]
split-debuginfo = "unpacked"
overflow-checks = true
# Report to https://github.com/rust-lang/rust/issues/100142 if incremental works well
incremental = true

[profile.release]
debug = 1
lto = "thin"
overflow-checks = false
opt-level = "s"         # defaults to be 3
incremental = false
codegen-units = 1
>>>>>>> 4be90d9d
<|MERGE_RESOLUTION|>--- conflicted
+++ resolved
@@ -53,27 +53,22 @@
 snafu = "0.8"
 tempfile = "3.8"
 crc16 = "0.4"
-<<<<<<< HEAD
 async-channel = "2.5.0"
 tokio-util = "0.7.16"
 async-trait = "0.1"
-=======
 foyer = { version = "0.18", features = ["nightly"] }
->>>>>>> 4be90d9d
 
 ## workspaces members
 storage = { path = "src/storage" }
 kstd = { path = "src/kstd" }
 common-macro = { path = "src/common/macro" }
 net = { path = "src/net" }
-<<<<<<< HEAD
 resp = { path = "src/resp" }
 server = { path = "src/server" }
 conf = { path = "src/conf" }
 cmd = { path = "src/cmd" }
 executor = { path = "src/executor" }
 client = { path = "src/client" }
-=======
 
 [profile.dev]
 split-debuginfo = "unpacked"
@@ -87,5 +82,4 @@
 overflow-checks = false
 opt-level = "s"         # defaults to be 3
 incremental = false
-codegen-units = 1
->>>>>>> 4be90d9d
+codegen-units = 1