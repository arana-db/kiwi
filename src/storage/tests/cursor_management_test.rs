// Copyright (c) 2024-present, arana-db Community.  All rights reserved.
//
// Licensed to the Apache Software Foundation (ASF) under one or more
// contributor license agreements.  See the NOTICE file distributed with
// this work for additional information regarding copyright ownership.
// The ASF licenses this file to You under the Apache License, Version 2.0
// (the "License"); you may not use this file except in compliance with
// the License.  You may obtain a copy of the License at
//
//     http://www.apache.org/licenses/LICENSE-2.0
//
// Unless required by applicable law or agreed to in writing, software
// distributed under the License is distributed on an "AS IS" BASIS,
// WITHOUT WARRANTIES OR CONDITIONS OF ANY KIND, either express or implied.
// See the License for the specific language governing permissions and
// limitations under the License.

#[cfg(test)]
mod cursor_management_test {
    use std::sync::Arc;

    use storage::error::Error;
    use storage::{
        DataType, StorageOptions, safe_cleanup_test_db, storage::Storage, unique_test_db_path,
    };

    #[tokio::test]
    async fn test_store_and_load_cursor_basic() {
        let test_db_path = unique_test_db_path();
        let mut storage = Storage::new(1, 0);
        let options = Arc::new(StorageOptions::default());

        let _receiver = storage.open(options, &test_db_path).unwrap();

        // Test basic storage and load
        let result =
            storage.store_cursor_start_key(DataType::Set, 12345, 's', "test_key_001".to_string());
        assert!(result.is_ok());

        let (cursor_type, start_key) = storage
            .load_cursor_start_key(DataType::Set, 12345)
            .expect("cursor should exist");
        assert_eq!(cursor_type, 's');
        assert_eq!(start_key, "test_key_001");

        drop(storage);
<<<<<<< HEAD
=======
        safe_cleanup_test_db(&test_db_path);
>>>>>>> a74dd428
    }

    #[tokio::test]
    async fn test_load_nonexist_cursor() {
        let test_db_path = unique_test_db_path();
        let mut storage = Storage::new(1, 0);
        let options = Arc::new(StorageOptions::default());

        let _receiver = storage.open(options, &test_db_path).unwrap();

        let err = storage
            .load_cursor_start_key(DataType::Set, 99999)
            .unwrap_err();
        assert!(matches!(err, Error::KeyNotFound { .. }));

        drop(storage);
<<<<<<< HEAD
=======
        safe_cleanup_test_db(&test_db_path);
>>>>>>> a74dd428
    }

    #[tokio::test]
    async fn test_multiple_data_types() {
        let test_db_path = unique_test_db_path();
        let mut storage = Storage::new(1, 0);
        let options = Arc::new(StorageOptions::default());

        let _receiver = storage.open(options, &test_db_path).unwrap();

        // Test different data types
        let test_cases = vec![
            (DataType::String, 'k', "string_key"),
            (DataType::Hash, 'h', "hash_key"),
            (DataType::Set, 's', "set_key"),
            (DataType::List, 'l', "list_key"),
            (DataType::ZSet, 'z', "zset_key"),
        ];

        for (dtype, expected_type, key) in test_cases {
            storage
                .store_cursor_start_key(dtype, 1001, expected_type, key.to_string())
                .unwrap();

            let (cursor_type, start_key) = storage.load_cursor_start_key(dtype, 1001).unwrap();

            assert_eq!(cursor_type, expected_type);
            assert_eq!(start_key, key);
        }

        drop(storage);
<<<<<<< HEAD
=======
        safe_cleanup_test_db(&test_db_path);
>>>>>>> a74dd428
    }

    #[tokio::test]
    async fn test_empty_next_key_remove() {
        let test_db_path = unique_test_db_path();
        let mut storage = Storage::new(1, 0);
        let options = Arc::new(StorageOptions::default());
        let _receiver = storage.open(options, &test_db_path).unwrap();
        storage
            .store_cursor_start_key(DataType::Set, 12345, 's', "test_key".to_string())
            .unwrap();

        let result = storage.load_cursor_start_key(DataType::Set, 12345);
        assert!(result.is_ok());

        // Store with empty next_key should remove the entry
        storage
            .store_cursor_start_key(DataType::Set, 12345, 's', String::new())
            .unwrap();

        let err = storage
            .load_cursor_start_key(DataType::Set, 12345)
            .unwrap_err();
        assert!(matches!(err, Error::KeyNotFound { .. }));

        drop(storage);
<<<<<<< HEAD
=======
        safe_cleanup_test_db(&test_db_path);
>>>>>>> a74dd428
    }
}<|MERGE_RESOLUTION|>--- conflicted
+++ resolved
@@ -44,10 +44,7 @@
         assert_eq!(start_key, "test_key_001");
 
         drop(storage);
-<<<<<<< HEAD
-=======
         safe_cleanup_test_db(&test_db_path);
->>>>>>> a74dd428
     }
 
     #[tokio::test]
@@ -64,10 +61,7 @@
         assert!(matches!(err, Error::KeyNotFound { .. }));
 
         drop(storage);
-<<<<<<< HEAD
-=======
         safe_cleanup_test_db(&test_db_path);
->>>>>>> a74dd428
     }
 
     #[tokio::test]
@@ -99,10 +93,7 @@
         }
 
         drop(storage);
-<<<<<<< HEAD
-=======
         safe_cleanup_test_db(&test_db_path);
->>>>>>> a74dd428
     }
 
     #[tokio::test]
@@ -129,9 +120,6 @@
         assert!(matches!(err, Error::KeyNotFound { .. }));
 
         drop(storage);
-<<<<<<< HEAD
-=======
         safe_cleanup_test_db(&test_db_path);
->>>>>>> a74dd428
     }
 }