--- conflicted
+++ resolved
@@ -34,11 +34,6 @@
 tokio.workspace = true
 tempfile.workspace = true
 crc16.workspace = true
-<<<<<<< HEAD
 moka = { version = "0.12", features = ["sync"] }
 engine.workspace = true
-=======
 foyer.workspace = true
-
->>>>>>> 4be90d9d
-
