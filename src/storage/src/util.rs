// Copyright (c) 2024-present, arana-db Community.  All rights reserved.
//
// Licensed to the Apache Software Foundation (ASF) under one or more
// contributor license agreements.  See the NOTICE file distributed with
// this work for additional information regarding copyright ownership.
// The ASF licenses this file to You under the Apache License, Version 2.0
// (the "License"); you may not use this file except in compliance with
// the License.  You may obtain a copy of the License at
//
//     http://www.apache.org/licenses/LICENSE-2.0
//
// Unless required by applicable law or agreed to in writing, software
// distributed under the License is distributed on an "AS IS" BASIS,
// WITHOUT WARRANTIES OR CONDITIONS OF ANY KIND, either express or implied.
// See the License for the specific language governing permissions and
// limitations under the License.

//! Utility functions and data structures for the storage engine

use std::fs;
use std::io;
use std::path::Path;

/// TODO: remove allow dead code
#[allow(dead_code)]
pub fn is_dir<P: AsRef<Path>>(path: P) -> io::Result<bool> {
    let metadata = fs::metadata(path)?;
    Ok(metadata.is_dir())
}

/// Creates a directory and all its parent directories with the specified mode.
/// This corresponds to the 'mkpath' functionality.
/// TODO: remove allow dead code
#[allow(dead_code)]
pub fn mkdir_with_path<P: AsRef<Path>>(path: P, _mode: u32) -> io::Result<()> {
    // Use the fs::create_dir_all method to create the directory path.
    // It does not handle mode settings, so additional steps are required to set modes.
    fs::create_dir_all(&path)?;

    // Optionally, we can set the mode using 'chmod' if the platform supports it.
    #[cfg(unix)]
    {
        use std::os::unix::fs::PermissionsExt;
        fs::set_permissions(&path, fs::Permissions::from_mode(_mode))?;
    }

    Ok(())
}

/// TODO: remove allow dead code
#[allow(dead_code)]
pub fn delete_dir<P: AsRef<Path>>(dirname: P) -> io::Result<()> {
    let path = dirname.as_ref();

    // Open the directory.
    for entry in fs::read_dir(path)? {
        let entry = entry?;
        let entry_path = entry.path();

        // Skip '.' and '..'
        if let Some(name) = entry.file_name().to_str() {
            if name == "." || name == ".." {
                continue;
            }
        }

        // Check if the path is a directory or a file.
        if is_dir(&entry_path)? {
            // It's a directory, recurse into it.
            delete_dir(&entry_path)?;
        } else {
            // It's a file, remove it.
            fs::remove_file(&entry_path)?;
        }
    }

    // Finally, remove the main directory.
    fs::remove_dir(path)?;

    Ok(())
}

pub fn unique_test_db_path() -> std::path::PathBuf {
<<<<<<< HEAD
=======
    use std::thread;
>>>>>>> a74dd428
    use std::time::{SystemTime, UNIX_EPOCH};

    let timestamp = SystemTime::now()
        .duration_since(UNIX_EPOCH)
<<<<<<< HEAD
        .unwrap()
        .as_nanos();
    let pid = std::process::id();
    let thread_id = std::thread::current().id();

    std::env::temp_dir().join(format!(
        "kiwi-test-db-{}-{:?}-{}",
        pid, thread_id, timestamp
    ))
=======
        .expect("Time went backwards")
        .as_nanos();

    let thread_id = format!("{:?}", thread::current().id());
    let unique_name = format!(
        "kiwi-test-db-{}-{}",
        timestamp,
        thread_id.replace("ThreadId(", "").replace(")", "")
    );

    tempfile::tempdir()
        .expect("Failed to create temp dir")
        .path()
        .join(unique_name)
}

/// Safe cleanup function that handles Windows file locking issues
pub fn safe_cleanup_test_db(path: &std::path::Path) {
    if !path.exists() {
        return;
    }

    // Try multiple times with delays to handle Windows file locking
    for attempt in 0..5 {
        match std::fs::remove_dir_all(path) {
            Ok(_) => return,
            Err(e) => {
                if attempt == 4 {
                    // Last attempt failed, log the error but don't panic
                    eprintln!(
                        "Warning: Failed to cleanup test database at {:?}: {}",
                        path, e
                    );
                    return;
                }
                // Wait a bit before retrying
                std::thread::sleep(std::time::Duration::from_millis(100 * (attempt + 1)));
            }
        }
    }
>>>>>>> a74dd428
}<|MERGE_RESOLUTION|>--- conflicted
+++ resolved
@@ -81,25 +81,11 @@
 }
 
 pub fn unique_test_db_path() -> std::path::PathBuf {
-<<<<<<< HEAD
-=======
     use std::thread;
->>>>>>> a74dd428
     use std::time::{SystemTime, UNIX_EPOCH};
 
     let timestamp = SystemTime::now()
         .duration_since(UNIX_EPOCH)
-<<<<<<< HEAD
-        .unwrap()
-        .as_nanos();
-    let pid = std::process::id();
-    let thread_id = std::thread::current().id();
-
-    std::env::temp_dir().join(format!(
-        "kiwi-test-db-{}-{:?}-{}",
-        pid, thread_id, timestamp
-    ))
-=======
         .expect("Time went backwards")
         .as_nanos();
 
@@ -140,5 +126,4 @@
             }
         }
     }
->>>>>>> a74dd428
 }