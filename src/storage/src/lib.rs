--- conflicted
+++ resolved
@@ -26,14 +26,10 @@
 mod coding;
 pub mod error;
 mod list_meta_value_format;
-<<<<<<< HEAD
 mod lists_data_key_format;
 mod lru_cache;
-mod options;
-=======
 pub mod options;
 mod redis;
->>>>>>> b0e3a565
 mod slot_indexer;
 mod statistics;
 pub mod storage;
@@ -41,10 +37,6 @@
 mod storage_impl;
 mod storage_murmur3;
 mod strings_value_format;
-<<<<<<< HEAD
-
-// pub mod storage;
-=======
 mod util;
 
 // commands
@@ -56,5 +48,4 @@
 pub use redis::{ColumnFamilyIndex, Redis};
 pub use statistics::KeyStatistics;
 pub use storage::{BgTask, BgTaskHandler};
-pub use util::unique_test_db_path;
->>>>>>> b0e3a565
+pub use util::unique_test_db_path;