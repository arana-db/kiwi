// Copyright (c) 2024-present, arana-db Community.  All rights reserved.
//
// Licensed to the Apache Software Foundation (ASF) under one or more
// contributor license agreements.  See the NOTICE file distributed with
// this work for additional information regarding copyright ownership.
// The ASF licenses this file to You under the Apache License, Version 2.0
// (the "License"); you may not use this file except in compliance with
// the License.  You may obtain a copy of the License at
//
//     http://www.apache.org/licenses/LICENSE-2.0
//
// Unless required by applicable law or agreed to in writing, software
// distributed under the License is distributed on an "AS IS" BASIS,
// WITHOUT WARRANTIES OR CONDITIONS OF ANY KIND, either express or implied.
// See the License for the specific language governing permissions and
// limitations under the License.

use std::collections::HashMap;
use std::sync::Arc;
use std::sync::Mutex;
use std::sync::atomic::{AtomicBool, AtomicU64, Ordering};

use chrono::Utc;
use once_cell::sync::OnceCell;

use engine::{Engine, RocksdbEngine};
use foyer::{Cache, CacheBuilder};
use kstd::lock_mgr::LockMgr;
use rocksdb::{
    BlockBasedOptions, ColumnFamilyDescriptor, CompactOptions, DB, ReadOptions, WriteOptions,
};
use snafu::{OptionExt, ResultExt};

use crate::base_value_format::{DATA_TYPE_TAG, DataType};
use crate::custom_comparator::{
    lists_data_key_comparator_name, lists_data_key_compare, zsets_score_key_comparator_name,
    zsets_score_key_compare,
};
use crate::data_compaction_filter::DataCompactionFilterFactory;
use crate::error::Error::RedisErr;
use crate::error::InvalidFormatSnafu;
use crate::error::{OptionNoneSnafu, Result, RocksSnafu};
use crate::meta_compaction_filter::MetaCompactionFilterFactory;
use crate::options::{OptionType, StorageOptions};
use crate::statistics::KeyStatistics;
use crate::storage::BgTaskHandler;
use crate::storage_define::TYPE_LENGTH;

#[derive(Debug, Clone, Copy, PartialEq, Eq)]
pub enum ColumnFamilyIndex {
    MetaCF = 0,       // meta & string
    HashesDataCF = 1, // hash data
    SetsDataCF = 2,   // set data
    ListsDataCF = 3,  // list data
    ZsetsDataCF = 4,  // zset data
    ZsetsScoreCF = 5, // zset score
}

impl ColumnFamilyIndex {
    pub fn name(&self) -> &'static str {
        match self {
            ColumnFamilyIndex::MetaCF => "default",
            ColumnFamilyIndex::HashesDataCF => "hash_data_cf",
            ColumnFamilyIndex::SetsDataCF => "set_data_cf",
            ColumnFamilyIndex::ListsDataCF => "list_data_cf",
            ColumnFamilyIndex::ZsetsDataCF => "zset_data_cf",
            ColumnFamilyIndex::ZsetsScoreCF => "zset_score_cf",
        }
    }

    pub fn data_type(&self) -> Option<DataType> {
        match self {
            ColumnFamilyIndex::HashesDataCF => Some(DataType::Hash),
            ColumnFamilyIndex::SetsDataCF => Some(DataType::Set),
            ColumnFamilyIndex::ListsDataCF => Some(DataType::List),
            ColumnFamilyIndex::ZsetsDataCF | ColumnFamilyIndex::ZsetsScoreCF => {
                Some(DataType::ZSet)
            }
            ColumnFamilyIndex::MetaCF => None,
        }
    }
}

#[repr(C, align(64))]
pub struct Redis {
    pub index: i32,
    pub need_close: std::sync::atomic::AtomicBool,
    pub lock_mgr: Arc<LockMgr>,

    // For RocksDB
    pub handles: Vec<String>,
    pub write_options: WriteOptions,
    pub read_options: ReadOptions,
    pub compact_options: CompactOptions,
    pub db: Option<Box<dyn Engine>>,

    // For background task
    pub storage: Arc<StorageOptions>,
    pub bg_task_handler: Arc<BgTaskHandler>,

    // For statistics
    pub statistics_store: Arc<Cache<String, KeyStatistics>>,
    pub small_compaction_threshold: AtomicU64,
    pub small_compaction_duration_threshold: AtomicU64,

    // For Scan
    pub scan_cursors_store: Mutex<Cache<String, String>>,
    pub spop_counts_store: Mutex<Cache<String, u64>>,

    // For raft
    pub is_starting: AtomicBool,
}

impl Redis {
    pub fn new(
        storage: Arc<StorageOptions>,
        index: i32,
        bg_task_handler: Arc<BgTaskHandler>,
        lock_mgr: Arc<LockMgr>,
    ) -> Self {
        let mut compact_options = CompactOptions::default();
        compact_options.set_change_level(true);
        compact_options.set_exclusive_manual_compaction(false);

        let statistics_store: Cache<String, KeyStatistics> =
            CacheBuilder::new(storage.statistics_max_size).build();

        Self {
            index,
            need_close: std::sync::atomic::AtomicBool::new(false),
            is_starting: AtomicBool::new(true),

            storage,
            db: None,
            bg_task_handler,
            lock_mgr,
            handles: Vec::new(),
            write_options: WriteOptions::default(),
            read_options: ReadOptions::default(),
            compact_options,

            statistics_store: Arc::new(statistics_store),
            scan_cursors_store: Mutex::new(CacheBuilder::new(5000).build()),
            spop_counts_store: Mutex::new(CacheBuilder::new(1000).build()),

            small_compaction_threshold: std::sync::atomic::AtomicU64::new(5000),
            small_compaction_duration_threshold: std::sync::atomic::AtomicU64::new(10000),
        }
    }

    // TODO: add raft support
    pub fn open(&mut self, db_path: &str) -> Result<()> {
        self.small_compaction_threshold.store(
            self.storage.small_compaction_threshold as u64,
            std::sync::atomic::Ordering::SeqCst,
        );

        const CF_CONFIGS: &[(&str, bool, Option<usize>)] = &[
            ("default", true, None),                   // meta & string: bloom filter
            ("hash_data_cf", true, None),              // hash: bloom filter
            ("set_data_cf", false, None),              // set: no bloom filter
            ("list_data_cf", true, None),              // list: bloom filter
            ("zset_data_cf", false, Some(16 * 1024)),  // zset data: 16KB block size
            ("zset_score_cf", false, Some(16 * 1024)), // zset score: 16KB block size
        ];
        let db_once_cell = Arc::new(OnceCell::new());
        let column_families: Vec<ColumnFamilyDescriptor> = CF_CONFIGS
            .iter()
            .map(|(name, use_bloom, block_size)| {
                Self::create_cf_options(
                    &self.storage,
                    name,
                    *use_bloom,
                    *block_size,
                    Some(&db_once_cell),
                )
            })
            .collect();

        let db = DB::open_cf_descriptors(&self.storage.options, db_path, column_families)
            .context(RocksSnafu)?;
        let engine = RocksdbEngine::new(db);
        let db_arc = engine.shared_db();
        let _ = db_once_cell.set(Arc::clone(&db_arc));

        self.handles = CF_CONFIGS
            .iter()
            .filter(|(name, _, _)| engine.cf_handle(name).is_some())
            .map(|(name, _, _)| name.to_string())
            .collect();
        self.db = Some(Box::new(engine));
        self.is_starting.store(false, Ordering::SeqCst);

        Ok(())
    }

    // Helper function: create column-family options
    fn create_cf_options(
        storage_options: &StorageOptions,
        cf_name: &str,
        use_bloom_filter: bool,
        block_size: Option<usize>,
        db_once_cell: Option<&Arc<OnceCell<Arc<DB>>>>,
    ) -> ColumnFamilyDescriptor {
        let mut cf_opts = storage_options.options.clone();
        let mut table_opts = BlockBasedOptions::default();

        // Set comparator
        if cf_name == ColumnFamilyIndex::ListsDataCF.name() {
            cf_opts.set_comparator(
                lists_data_key_comparator_name(),
                Box::new(lists_data_key_compare),
            );
        } else if cf_name == ColumnFamilyIndex::ZsetsScoreCF.name() {
            cf_opts.set_comparator(
                zsets_score_key_comparator_name(),
                Box::new(zsets_score_key_compare),
            );
        }

        // Set bloom filter
        if use_bloom_filter {
            table_opts.set_bloom_filter(10.0, true);
        }

        // Set block size
        if let Some(size) = block_size {
            table_opts.set_block_size(size);
        }

        // Set block cache
        if !storage_options.share_block_cache && storage_options.block_cache_size > 0 {
            let cache = rocksdb::Cache::new_lru_cache(storage_options.block_cache_size);
            table_opts.set_block_cache(&cache);
        }

        // Set table factory
        cf_opts.set_block_based_table_factory(&table_opts);

        // Set compaction filter factory
        if cf_name == ColumnFamilyIndex::MetaCF.name() {
            cf_opts.set_compaction_filter_factory(MetaCompactionFilterFactory);
        } else if let Some(db_once_cell) = db_once_cell {
            if let Some(data_type) = [
                ColumnFamilyIndex::HashesDataCF,
                ColumnFamilyIndex::SetsDataCF,
                ColumnFamilyIndex::ListsDataCF,
                ColumnFamilyIndex::ZsetsDataCF,
                ColumnFamilyIndex::ZsetsScoreCF,
            ]
            .iter()
            .find(|cf| cf.name() == cf_name)
            .and_then(|cf| cf.data_type())
            {
                let factory = DataCompactionFilterFactory::new(Arc::clone(db_once_cell), data_type);
                cf_opts.set_compaction_filter_factory(factory);
            }
        }

        ColumnFamilyDescriptor::new(cf_name, cf_opts)
    }

    /// Get database index
    pub fn get_index(&self) -> i32 {
        self.index
    }

    /// Set whether to close the database
    pub fn set_need_close(&self, need_close: bool) {
        self.need_close
            .store(need_close, std::sync::atomic::Ordering::SeqCst);
    }

    /// Compact database range
    pub fn compact_range(&self, begin: Option<&[u8]>, end: Option<&[u8]>) -> Result<()> {
        if let Some(db) = &self.db {
            // Compact default column-family
            db.compact_range(begin, end);

            // Compact other column-families
            for (i, cf_name) in self.handles.iter().enumerate() {
                if i > 0 {
                    // Skip already compacted default CF
                    if let Some(cf) = db.cf_handle(cf_name) {
                        db.compact_range_cf(&cf, begin, end);
                    }
                }
            }
        }

        Ok(())
    }

    pub fn get_property(&self, property: &str) -> Result<u64> {
        if let Some(db) = &self.db {
            if let Some(value) = db.property_int_value(property).context(RocksSnafu)? {
                return Ok(value);
            }
        }

        OptionNoneSnafu {
            message: "db is not initialized".to_string(),
        }
        .fail()
    }

    /// Get column-family handle
    pub fn get_cf_handle(
        &self,
        cf_index: ColumnFamilyIndex,
    ) -> Option<Arc<rocksdb::BoundColumnFamily<'_>>> {
        if let Some(db) = &self.db {
            if let Some(cf_name) = self.handles.get(cf_index as usize) {
                return db.cf_handle(cf_name);
            }
        }
        None
    }

    pub fn update_specific_key_duration(
        &self,
        dtype: DataType,
        key: &str,
        duration: u64,
    ) -> Result<()> {
        let threshold = self
            .small_compaction_duration_threshold
            .load(Ordering::SeqCst);

        if duration != 0 && threshold != 0 {
            let mut lookup_key = String::new();
            lookup_key.push(DATA_TYPE_TAG[dtype as usize]);
            lookup_key.push_str(key);

            let mut data = self
                .statistics_store
                .get(&lookup_key)
                .map(|entry| entry.value().clone())
                .unwrap_or_else(|| KeyStatistics::new(10));
            data.add_duration(duration);

            let modify_count = data.modify_count();
            let avg_duration = data.avg_duration();

            self.statistics_store.insert(lookup_key.clone(), data);
            self.add_compact_key_task_if_needed(dtype, key, modify_count, avg_duration)?;
        }

        Ok(())
    }

    pub fn update_specific_key_statistics(
        &self,
        dtype: DataType,
        key: &str,
        count: u64,
    ) -> Result<()> {
        let threshold = self.small_compaction_threshold.load(Ordering::SeqCst);

        if count != 0 && threshold != 0 {
            let mut lookup_key = String::new();
            lookup_key.push(DATA_TYPE_TAG[dtype as usize]);
            lookup_key.push_str(key);

            let mut data = self
                .statistics_store
                .get(&lookup_key)
                .map(|entry| entry.value().clone())
                .unwrap_or_else(|| KeyStatistics::new(10));
            data.add_modify_count(count);

            let modify_count = data.modify_count();
            let avg_duration = data.avg_duration();

            self.statistics_store.insert(lookup_key.clone(), data);
            self.add_compact_key_task_if_needed(dtype, key, modify_count, avg_duration)?;
        }

        Ok(())
    }

    pub fn add_compact_key_task_if_needed(
        &self,
        dtype: DataType,
        key: &str,
        total: u64,
        duration: u64,
    ) -> Result<()> {
        let threshold = self.small_compaction_threshold.load(Ordering::SeqCst);
        let duration_threshold = self
            .small_compaction_duration_threshold
            .load(Ordering::SeqCst);

        if total < threshold || duration < duration_threshold {
            return Ok(());
        }

        let mut lookup_key = String::new();
        lookup_key.push(DATA_TYPE_TAG[dtype as usize]);
        lookup_key.push_str(key);

        self.statistics_store.remove(&lookup_key);

        // send background compact task
        let key = key.to_string();
        let bg_task_handler = self.bg_task_handler.clone();
        tokio::spawn(async move {
            let _ = bg_task_handler
                .send(crate::storage::BgTask::CompactSpecificKey { dtype, key })
                .await;
        });

        Ok(())
    }

    pub fn set_option(
        &self,
        option_type: OptionType,
        options: &HashMap<String, String>,
    ) -> Result<()> {
        let db = self.db.as_ref().context(OptionNoneSnafu {
            message: "db is not initialized".to_string(),
        })?;

        let opts_vec: Vec<_> = options
            .iter()
            .map(|(k, v)| (k.as_str(), v.as_str()))
            .collect();

        match option_type {
            OptionType::DB => {
                db.set_options(&opts_vec).context(RocksSnafu)?;
            }
            OptionType::ColumnFamily => {
                if self.handles.is_empty() {
                    let cf = db.cf_handle("default").context(OptionNoneSnafu {
                        message: "Column family not init".to_string(),
                    })?;
                    db.set_options_cf(&cf, &opts_vec).context(RocksSnafu)?;
                } else {
                    for cf_name in &self.handles {
                        let cf = db.cf_handle(cf_name).context(OptionNoneSnafu {
                            message: format!("Column family {cf_name} not found"),
                        })?;
                        db.set_options_cf(&cf, &opts_vec).context(RocksSnafu)?;
                    }
                }
            }
        }

        Ok(())
    }

    pub fn check_type(&self, key: &[u8], key_type: DataType) -> Result<()> {
        if key.is_empty() {
            return Ok(());
        }

        if key.first().copied() == Some(key_type as u8) {
            return Ok(());
        }

        Err(RedisErr {
            message: "WRONGTYPE Operation against a key holding the wrong kind of value"
                .to_string(),
            location: Default::default(),
        })
    }

<<<<<<< HEAD
    pub fn get_scan_start_point(&self, dtype: DataType, key: &[u8], pattern: &[u8], cursor: u64) -> Result<Option<String>> {
        let index_key = format!(
            "{}_{}_{}_{}",
            DATA_TYPE_TAG[dtype as usize],
            String::from_utf8_lossy(key),
            String::from_utf8_lossy(pattern),
            cursor
        );
        Ok(self.scan_cursors_store.lock().unwrap().get(&index_key).map(|entry| entry.value().clone()))
    }

    pub fn store_scan_next_point(&self, dtype: DataType, key: &[u8], pattern: &[u8], cursor: u64, next_point: &[u8]) -> Result<()> {
        let index_key = format!(
            "{}_{}_{}_{}",
            DATA_TYPE_TAG[dtype as usize],
            String::from_utf8_lossy(key),
            String::from_utf8_lossy(pattern),
            cursor
        );
        let next_point_str = String::from_utf8_lossy(next_point).to_string();
        let store = self.scan_cursors_store.lock().unwrap();

        store.insert(index_key, next_point_str);
        Ok(())
=======
    /// check if the encoded value of any type is expired (type-agnostic)
    ///
    /// This function can check the expired status without parsing the value.
    ///
    /// The etime field is in the last 8 bytes of the value format of all types:
    /// - String: | type(1B) | value | reserve(16B) | ctime(8B) | etime(8B) |
    /// - Hash/Set/ZSet: | type(1B) | count(8B) | version(8B) | reserve(16B) | ctime(8B) | etime(8B) |
    /// - List: | type(1B) | count(8B) | version(8B) | left(8B) | right(8B) | reserve(16B) | ctime(8B) | etime(8B) |
    ///
    /// # Arguments
    /// * `val_raw` - the raw value bytes
    ///
    /// # Returns
    /// * `Ok(true)` - the value is expired or the count is 0
    /// * `Ok(false)` - the value is not expired and is valid
    /// * `Err(_)` - parsing error
    pub fn is_stale(&self, val_raw: &[u8]) -> Result<bool> {
        if val_raw.is_empty() {
            return Ok(false);
        }

        let data_type = DataType::try_from(val_raw[0])?;
        if val_raw.len() < data_type.min_meta_raw_len()? {
            return InvalidFormatSnafu {
                message: format!("Invalid value length for data type: {data_type:?}"),
            }
            .fail();
        }

        let now = Utc::now().timestamp_micros() as u64;
        match data_type {
            DataType::String => {
                // | type(1B) | value | reserve(16B) | ctime(8B) | etime(8B) |
                let etime_offset = val_raw.len() - 8;
                let etime_bytes = &val_raw[etime_offset..etime_offset + 8];
                let etime = u64::from_le_bytes(etime_bytes.try_into().map_err(|_| RedisErr {
                    message: "Failed to read etime".to_string(),
                    location: Default::default(),
                })?);

                if etime == 0 {
                    return Ok(false);
                }
                Ok(etime < now)
            }
            DataType::Hash | DataType::Set | DataType::ZSet => {
                // | type(1B) | count(8B) | version(8B) | reserve(16B) | ctime(8B) | etime(8B) |
                let count_offset = TYPE_LENGTH;
                let count_bytes = &val_raw[count_offset..count_offset + 8];
                let count = u64::from_le_bytes(count_bytes.try_into().map_err(|_| RedisErr {
                    message: "Failed to read count".to_string(),
                    location: Default::default(),
                })?);

                if count == 0 {
                    return Ok(true);
                }

                let etime_offset = val_raw.len() - 8;
                let etime_bytes = &val_raw[etime_offset..etime_offset + 8];
                let etime = u64::from_le_bytes(etime_bytes.try_into().map_err(|_| RedisErr {
                    message: "Failed to read etime".to_string(),
                    location: Default::default(),
                })?);

                if etime == 0 {
                    return Ok(false);
                }
                Ok(etime < now)
            }
            DataType::List => {
                // | type(1B) | count(8B) | version(8B) | left(8B) | right(8B) | reserve(16B) | ctime(8B) | etime(8B) |
                let count_offset = TYPE_LENGTH;
                let count_bytes = &val_raw[count_offset..count_offset + 8];
                let count = u64::from_le_bytes(count_bytes.try_into().map_err(|_| RedisErr {
                    message: "Failed to read count".to_string(),
                    location: Default::default(),
                })?);

                if count == 0 {
                    return Ok(true);
                }

                let etime_offset = val_raw.len() - 8;
                let etime_bytes = &val_raw[etime_offset..etime_offset + 8];
                let etime = u64::from_le_bytes(etime_bytes.try_into().map_err(|_| RedisErr {
                    message: "Failed to read etime".to_string(),
                    location: Default::default(),
                })?);

                if etime == 0 {
                    return Ok(false);
                }
                Ok(etime < now)
            }
            _ => InvalidFormatSnafu {
                message: format!(
                    "data type: {data_type:?} should not be used as meta value: {val_raw:?}"
                ),
            }
            .fail(),
        }
>>>>>>> 16daf5a2
    }
}

impl Drop for Redis {
    fn drop(&mut self) {
        if self.need_close.load(std::sync::atomic::Ordering::SeqCst) {
            // Clear handles
            self.handles.clear();

            // Close database
            self.db = None;
        }
    }
}

/// Retrieves the database reference and the specified column family handles.
///
/// # Parameters
/// - `$self`: The receiver, typically a reference to a `Redis` instance.
/// - `$cf`: One or more column family identifiers to retrieve handles for.
///
/// # Returns
/// Returns a tuple containing:
/// - A reference to the database (`db`).
/// - A vector of column family handles corresponding to the provided identifiers.
///
/// # Errors
/// Returns an error if the database is not initialized or if any column family handle is not found.
#[macro_export]
macro_rules! get_db_and_cfs {
    ($self:expr $(, $cf:expr)*) => {{
        let db = $self.db.as_ref().context(OptionNoneSnafu {
            message: "db is not initialized".to_string(),
        })?;

        let cfs = vec![
            $(
                $self
                    .get_cf_handle($cf)
                    .context(OptionNoneSnafu {
                        message: format!("{:?} cf handle not found", $cf),
                    })?
            ),*
        ];

        (db, cfs)
    }};
}<|MERGE_RESOLUTION|>--- conflicted
+++ resolved
@@ -467,7 +467,6 @@
         })
     }
 
-<<<<<<< HEAD
     pub fn get_scan_start_point(&self, dtype: DataType, key: &[u8], pattern: &[u8], cursor: u64) -> Result<Option<String>> {
         let index_key = format!(
             "{}_{}_{}_{}",
@@ -492,7 +491,6 @@
 
         store.insert(index_key, next_point_str);
         Ok(())
-=======
     /// check if the encoded value of any type is expired (type-agnostic)
     ///
     /// This function can check the expired status without parsing the value.
@@ -595,7 +593,6 @@
             }
             .fail(),
         }
->>>>>>> 16daf5a2
     }
 }
 
