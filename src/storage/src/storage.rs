// Copyright (c) 2024-present, arana-db Community.  All rights reserved.
//
// Licensed to the Apache Software Foundation (ASF) under one or more
// contributor license agreements.  See the NOTICE file distributed with
// this work for additional information regarding copyright ownership.
// The ASF licenses this file to You under the Apache License, Version 2.0
// (the "License"); you may not use this file except in compliance with
// the License.  You may obtain a copy of the License at
//
//     http://www.apache.org/licenses/LICENSE-2.0
//
// Unless required by applicable law or agreed to in writing, software
// distributed under the License is distributed on an "AS IS" BASIS,
// WITHOUT WARRANTIES OR CONDITIONS OF ANY KIND, either express or implied.
// See the License for the specific language governing permissions and
// limitations under the License.

use std::collections::HashMap;
use std::path::Path;
use std::sync::Arc;
use std::sync::atomic::{AtomicBool, AtomicU8, Ordering};

use foyer::{Cache, CacheBuilder};
use kstd::lock_mgr::LockMgr;
use snafu::ResultExt;
use tokio::sync::mpsc;

use crate::base_value_format::DataType;
use crate::error::{MpscSnafu, Result};
use crate::options::OptionType;
use crate::slot_indexer::SlotIndexer;
use crate::{Redis, StorageOptions};
<<<<<<< HEAD
use engine::Engine;
use kstd::lock_mgr::LockMgr;
use moka::sync::Cache;
use snafu::ResultExt;
use std::collections::HashMap;
use std::path::Path;
use std::sync::atomic::{AtomicBool, Ordering};
use std::sync::Arc;
use tokio::sync::mpsc;
=======

pub enum TaskType {
    None = 0,
    CleanAll = 1,
    CompactRange = 2,
}

impl From<u8> for TaskType {
    fn from(value: u8) -> Self {
        match value {
            1 => TaskType::CleanAll,
            2 => TaskType::CompactRange,
            _ => TaskType::None,
        }
    }
}

impl From<TaskType> for u8 {
    fn from(value: TaskType) -> Self {
        value as u8
    }
}
>>>>>>> 4be90d9d

#[derive(Debug, Clone)]
pub enum BgTask {
    CleanAll {
        dtype: DataType,
    },
    CompactRange {
        dtype: DataType,
        start: String,
        end: String,
    },
    CompactSpecificKey {
        dtype: DataType,
        key: String,
    },
    Shutdown, // For shutdown bg task
}

pub struct BgTaskHandler {
    sender: mpsc::Sender<BgTask>,
}

impl BgTaskHandler {
    pub fn new() -> (Self, mpsc::Receiver<BgTask>) {
        let (sender, receiver) = mpsc::channel(1000);
        (Self { sender }, receiver)
    }

    pub async fn send(&self, task: BgTask) -> Result<()> {
        self.sender.send(task).await.context(MpscSnafu)?;
        Ok(())
    }
}

#[allow(dead_code)]
pub struct Storage {
    pub insts: Vec<Arc<Redis>>,
    pub slot_indexer: SlotIndexer,
    pub lock_mgr: Arc<LockMgr>,
    pub is_opened: AtomicBool,

    // For bg task
    pub bg_task_handler: Option<Arc<BgTaskHandler>>,
    pub bg_task: Option<tokio::task::JoinHandle<()>>,
    pub current_task_type: AtomicU8,
    pub ignore_tasks: AtomicBool,

    pub cursors_store: Arc<Cache<String, String>>,

    // For scan keys in data base
    pub db_instance_num: usize,
    pub db_id: usize,
    pub scan_keynum_exit: AtomicBool,
}

#[allow(dead_code)]
impl Storage {
    pub fn new(db_instance_num: usize, db_id: usize) -> Self {
        Self {
            insts: Vec::with_capacity(db_instance_num),
            slot_indexer: SlotIndexer::new(db_instance_num),
            is_opened: AtomicBool::new(false),
            lock_mgr: Arc::new(LockMgr::new(1000)),
            cursors_store: Arc::new(CacheBuilder::new(1000).build()),
            db_instance_num,
            db_id,
            bg_task_handler: None,
            bg_task: None,
            current_task_type: AtomicU8::new(TaskType::None.into()),
            scan_keynum_exit: AtomicBool::new(false),
            ignore_tasks: AtomicBool::new(false),
        }
    }

    pub fn open(
        &mut self,
        options: Arc<StorageOptions>,
        db_path: impl AsRef<Path>,
    ) -> Result<mpsc::Receiver<BgTask>> {
        let (handler, receiver) = BgTaskHandler::new();
        let handler_arc = Arc::new(handler);
        self.bg_task_handler = Some(Arc::clone(&handler_arc));

        let db_path = db_path.as_ref();
        let handler_for_redis = Arc::clone(&handler_arc);
        self.insts.clear();
        for i in 0..self.db_instance_num {
            let sub_path = db_path.join(i.to_string());
            let sub_path_str = match sub_path.to_str() {
                Some(s) => s,
                None => {
                    return crate::error::UnknownSnafu {
                        message: format!("Invalid path: {sub_path:?}"),
                    }
                    .fail();
                }
            };
            let mut inst = Redis::new(
                options.clone(),
                i as i32,
                Arc::clone(&handler_for_redis),
                Arc::clone(&self.lock_mgr),
            );
            if let Err(e) = inst.open(sub_path_str) {
                log::error!("open RocksDB{i} failed: {e:?}");
                self.insts.clear();
                self.is_opened.store(false, Ordering::SeqCst);
                return Err(e);
            }
            log::info!("open RocksDB{i} success!");
            self.insts.push(Arc::new(inst));
        }
        self.is_opened.store(true, Ordering::SeqCst);

        Ok(receiver)
    }

    pub async fn shutdown(&mut self) {
        if let Some(bg_task_handler) = self.bg_task_handler.as_ref() {
            let _ = bg_task_handler.send(BgTask::Shutdown).await;
        }
        if let Some(handle) = self.bg_task.take() {
            let _ = handle.await;
        }
    }

    pub fn get_current_task_type(&self) -> String {
        let task_type = self.current_task_type.load(Ordering::Relaxed);
        match task_type.into() {
            TaskType::None => "None".to_string(),
            TaskType::CleanAll => "CleanAll".to_string(),
            TaskType::CompactRange => "CompactRange".to_string(),
        }
    }

    fn set_current_task_type(&self, task_type: TaskType) {
        self.current_task_type
            .store(task_type.into(), Ordering::Relaxed);
    }

    fn clear_current_task_type(&self) {
        self.current_task_type
            .store(TaskType::None.into(), Ordering::Relaxed);
    }

    fn set_ignore_tasks(&self, ignore: bool) {
        self.ignore_tasks.store(ignore, Ordering::SeqCst);
    }

    fn is_ignoring_tasks(&self) -> bool {
        self.ignore_tasks.load(Ordering::SeqCst)
    }

    /// usage:
    /// let mut storage = Storage::new(...);
    /// let receiver = storage.open(...)?;
    /// let storage = Arc::new(storage);
    /// tokio::spawn(Storage::bg_task_worker(storage.clone(), receiver));
    pub async fn bg_task_worker(storage: Arc<Storage>, mut receiver: mpsc::Receiver<BgTask>) {
        while let Some(event) = receiver.recv().await {
            match event {
                BgTask::CleanAll { dtype } => {
                    log::info!("BgTaskWorker received CleanAll {dtype:?}");
                    storage.set_current_task_type(TaskType::CleanAll);
                    let ret = storage.do_compact_range(dtype, "", "");
                    storage.set_ignore_tasks(false);
                    storage.clear_current_task_type();
                    if let Err(e) = ret {
                        log::error!("BgTaskWorker CleanAll failed: {e:?}");
                    }
                }
                BgTask::CompactRange { dtype, start, end } => {
<<<<<<< HEAD
                    log::info!("Compacting range: {start} - {end} for type: {dtype:?}");
                    if let Some(redis) = storage.insts.first() {
                        if let Some(db) = &redis.db {
                            db.compact_range(Some(start.as_bytes()), Some(end.as_bytes()));
                        }
=======
                    if storage.is_ignoring_tasks() {
                        log::info!("Ignoring compact range task due to ignore tasks");
                        continue;
                    }
                    log::info!("BgTaskWorker received CompactRange {dtype:?} {start} {end}");
                    storage.set_current_task_type(TaskType::CompactRange);
                    if let Err(e) = storage.do_compact_range(dtype, &start, &end) {
                        log::error!("BgTaskWorker CompactRange failed: {e:?}");
>>>>>>> 4be90d9d
                    }
                    storage.clear_current_task_type();
                }
                BgTask::CompactSpecificKey { dtype, key } => {
                    if storage.is_ignoring_tasks() {
                        log::info!("Ignoring compact specific key task due to ignore tasks");
                        continue;
                    }
                    log::info!("BgTaskWorker received CompactSpecificKey {dtype:?} {key}");
                    storage.set_current_task_type(TaskType::CompactRange);
                    if let Err(e) = storage.do_compact_specific_key(dtype, &key) {
                        log::error!("BgTaskWorker CompactSpecificKey failed: {e:?}");
                    }
                    storage.clear_current_task_type();
                }
                BgTask::Shutdown => {
                    log::info!("BgTaskWorker received Shutdown, exiting...");
                    break;
                }
            }
        }
    }

    // use for admin command and cron job
    pub async fn compact_all(&self, sync: bool) -> Result<()> {
        if sync {
            log::info!("Executing compact ALL synchronously");
            self.do_compact_range(DataType::All, "", "")?;
        } else {
            log::info!("Adding compact ALL to background queue, setting ignore flag");
            self.set_ignore_tasks(true);
            if let Some(handler) = &self.bg_task_handler {
                handler
                    .send(BgTask::CleanAll {
                        dtype: DataType::All,
                    })
                    .await?;
            }
        }
        Ok(())
    }

    // use for admin command
    pub async fn compact_range(
        &self,
        dtype: DataType,
        start: &str,
        end: &str,
        sync: bool,
    ) -> Result<()> {
        if sync {
            log::info!("Executing compact range synchronously: start={start}, end={end}",);
            self.do_compact_range(dtype, start, end)?;
        } else {
            log::info!("Adding compact range to background queue: start={start}, end={end}",);
            if let Some(handler) = &self.bg_task_handler {
                handler
                    .send(BgTask::CompactRange {
                        dtype,
                        start: start.to_string(),
                        end: end.to_string(),
                    })
                    .await?;
            }
        }
        Ok(())
    }

    fn do_compact_range(&self, _dtype: DataType, _start: &str, _end: &str) -> Result<()> {
        log::info!("do_compact_range {_dtype:?} {_start} {_end}");
        Ok(())
    }

    fn do_compact_specific_key(&self, _dtype: DataType, _key: &str) -> Result<()> {
        log::info!("do_compact_specific_key {_dtype:?} {_key}");
        Ok(())
    }

    // Used to modify rocksdb dynamic options
    pub fn set_option(
        &self,
        option_type: OptionType,
        options: &HashMap<String, String>,
    ) -> Result<()> {
        for key in options.keys() {
            StorageOptions::validate_dynamic_option(option_type, key.as_str())?;
        }

        for inst in &self.insts {
            inst.set_option(option_type, options)?;
        }
        Ok(())
    }

    pub fn create_check_point() {
        unimplemented!("This function is not implemented yet");
    }

    pub fn create_check_point_internal() {
        unimplemented!("This function is not implemented yet");
    }

    pub fn load_check_point() {
        unimplemented!("This function is not implemented yet");
    }

    pub fn load_check_point_internal() {
        unimplemented!("This function is not implemented yet");
    }

    pub fn load_cursor_start_key() {
        unimplemented!("This function is not implemented yet");
    }

    pub fn store_cursor_start_key() {
        unimplemented!("This function is not implemented yet");
    }
}<|MERGE_RESOLUTION|>--- conflicted
+++ resolved
@@ -30,17 +30,6 @@
 use crate::options::OptionType;
 use crate::slot_indexer::SlotIndexer;
 use crate::{Redis, StorageOptions};
-<<<<<<< HEAD
-use engine::Engine;
-use kstd::lock_mgr::LockMgr;
-use moka::sync::Cache;
-use snafu::ResultExt;
-use std::collections::HashMap;
-use std::path::Path;
-use std::sync::atomic::{AtomicBool, Ordering};
-use std::sync::Arc;
-use tokio::sync::mpsc;
-=======
 
 pub enum TaskType {
     None = 0,
@@ -63,7 +52,6 @@
         value as u8
     }
 }
->>>>>>> 4be90d9d
 
 #[derive(Debug, Clone)]
 pub enum BgTask {
@@ -236,13 +224,6 @@
                     }
                 }
                 BgTask::CompactRange { dtype, start, end } => {
-<<<<<<< HEAD
-                    log::info!("Compacting range: {start} - {end} for type: {dtype:?}");
-                    if let Some(redis) = storage.insts.first() {
-                        if let Some(db) = &redis.db {
-                            db.compact_range(Some(start.as_bytes()), Some(end.as_bytes()));
-                        }
-=======
                     if storage.is_ignoring_tasks() {
                         log::info!("Ignoring compact range task due to ignore tasks");
                         continue;
@@ -251,7 +232,6 @@
                     storage.set_current_task_type(TaskType::CompactRange);
                     if let Err(e) = storage.do_compact_range(dtype, &start, &end) {
                         log::error!("BgTaskWorker CompactRange failed: {e:?}");
->>>>>>> 4be90d9d
                     }
                     storage.clear_current_task_type();
                 }
