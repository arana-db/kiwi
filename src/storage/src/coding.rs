/*
 * Copyright (c) 2024-present, arana-db Community.  All rights reserved.
 *
 * Licensed to the Apache Software Foundation (ASF) under one or more
 * contributor license agreements.  See the NOTICE file distributed with
 * this work for additional information regarding copyright ownership.
 * The ASF licenses this file to You under the Apache License, Version 2.0
 * (the "License"); you may not use this file except in compliance with
 * the License.  You may obtain a copy of the License at
 *
 *     http://www.apache.org/licenses/LICENSE-2.0
 *
 * Unless required by applicable law or agreed to in writing, software
 * distributed under the License is distributed on an "AS IS" BASIS,
 * WITHOUT WARRANTIES OR CONDITIONS OF ANY KIND, either express or implied.
 * See the License for the specific language governing permissions and
 * limitations under the License.
 */

/// TODO: remove allow dead code
#[allow(dead_code)]
pub trait FixedInt: Copy {
    /// convert self to little-endian bytes
    fn to_le_bytes(self) -> Vec<u8>;
    /// create from little-endian bytes
    fn from_le_bytes(bytes: &[u8]) -> Self;
    /// size of self in bytes
    fn byte_size() -> usize {
        size_of::<Self>()
    }
}

macro_rules! impl_fixed_int_32 {
    ($($t:ty),*) => {
        $(
            impl FixedInt for $t {
                fn to_le_bytes(self) -> Vec<u8> {
                    (self as u32).to_le_bytes().to_vec()
                }

                fn from_le_bytes(bytes: &[u8]) -> Self {
                    let arr: [u8; 4] = bytes.try_into().unwrap();
                    u32::from_le_bytes(arr) as Self
                }
            }
        )*
    }
}

macro_rules! impl_fixed_int_64 {
    ($($t:ty),*) => {
        $(
            impl FixedInt for $t {
                fn to_le_bytes(self) -> Vec<u8> {
                    (self as u64).to_le_bytes().to_vec()
                }

                fn from_le_bytes(bytes: &[u8]) -> Self {
                    let arr: [u8; 8] = bytes.try_into().unwrap();
                    u64::from_le_bytes(arr) as Self
                }
            }
        )*
    }
}

impl_fixed_int_32!(i32, u32);
impl_fixed_int_64!(i64, u64);

/// encode a fixed-width int into a byte buffer
/// TODO: remove allow dead code
#[allow(dead_code)]
#[inline]
pub fn encode_fixed<T: FixedInt>(buf: &mut [u8], value: T) {
    let size = T::byte_size();
    assert!(buf.len() >= size, "buffer too small for fixed int");
    buf[..size].copy_from_slice(&value.to_le_bytes());
}

/// decode a fixed-width int from a byte buffer
/// TODO: remove allow dead code
#[allow(dead_code)]
#[inline]
<<<<<<< HEAD
pub fn decode_fixed<T: FixedInt>(buf: *const u8) -> T {
    let size = T::byte_size();
    // SAFETY: Caller guarantees `buf` points to at least `size` bytes that are valid for reads.
    let buffer: &[u8] = unsafe { std::slice::from_raw_parts(buf, size) };
    assert!(buffer.len() >= size, "buffer too small for fixed int");
    T::from_le_bytes(&buffer[..size])
=======
pub fn decode_fixed<T: FixedInt>(buf: &[u8]) -> T {
    let size = T::byte_size();
    assert!(buf.len() >= size, "buffer too small for fixed int");
    T::from_le_bytes(&buf[..size])
>>>>>>> b0e3a565
}

#[cfg(test)]
mod tests {
    use crate::coding::{decode_fixed, encode_fixed};
    use std::u32;
    use std::u64;

    #[test]
    fn test_encode_decode_u32_fixed() {
        let mut buf = [0u8; 4];
        let original = 0x12345678u32;

<<<<<<< HEAD
        encode_fixed(buf.as_mut_ptr(), original);
        let decoded = decode_fixed(buf.as_ptr());
=======
        encode_fixed(&mut buf, original);
        let decoded = decode_fixed(&buf);
>>>>>>> b0e3a565

        assert_eq!(
            original, decoded,
            "Value should be the same after encode/decode cycle"
        );
    }

    #[test]
    fn test_encode_decode_u64_fixed() {
        let mut buf = [0u8; 8];
        let original = 0x1234567890ABCDEFu64;

<<<<<<< HEAD
        encode_fixed(buf.as_mut_ptr(), original);
        let decoded = decode_fixed(buf.as_ptr());
=======
        encode_fixed(&mut buf, original);
        let decoded = decode_fixed(&buf);
>>>>>>> b0e3a565

        assert_eq!(
            original, decoded,
            "Value should be the same after encode/decode cycle"
        );
    }

    #[test]
    fn test_edge_cases_fixed32() {
        let mut buf = [0u8; 4];

        encode_fixed(&mut buf, 0);
        assert_eq!(
<<<<<<< HEAD
            decode_fixed::<u32>(buf.as_ptr()),
=======
            decode_fixed::<u32>(&buf),
>>>>>>> b0e3a565
            0,
            "Minimum u32 value should encode/decode correctly"
        );

        encode_fixed(&mut buf, u32::MAX);
        assert_eq!(
<<<<<<< HEAD
            decode_fixed::<u32>(buf.as_ptr()),
=======
            decode_fixed::<u32>(&buf),
>>>>>>> b0e3a565
            u32::MAX,
            "Maximum u32 value should encode/decode correctly"
        );

        let powers = [1u32, 2, 4, 16, 256, 65536, 16777216];
        for &power in &powers {
            encode_fixed(&mut buf, power);
            assert_eq!(
<<<<<<< HEAD
                decode_fixed::<u32>(buf.as_ptr()),
=======
                decode_fixed::<u32>(&buf),
>>>>>>> b0e3a565
                power,
                "Power of 2 value {} should encode/decode correctly",
                power
            );
        }

        encode_fixed::<u32>(&mut buf, 0xAAAAAAAA);
        assert_eq!(
<<<<<<< HEAD
            decode_fixed::<u32>(buf.as_ptr()),
=======
            decode_fixed::<u32>(&buf),
>>>>>>> b0e3a565
            0xAAAAAAAA,
            "Alternating bits should encode/decode correctly"
        );

        encode_fixed(&mut buf, 0x55555555);
        assert_eq!(
<<<<<<< HEAD
            decode_fixed::<u32>(buf.as_ptr()),
=======
            decode_fixed::<u32>(&buf),
>>>>>>> b0e3a565
            0x55555555,
            "Alternating bits should encode/decode correctly"
        );
    }

    #[test]
    fn test_edge_cases_fixed64() {
        let mut buf = [0u8; 8];

        encode_fixed(&mut buf, 0);
        assert_eq!(
<<<<<<< HEAD
            decode_fixed::<u64>(buf.as_ptr()),
=======
            decode_fixed::<u64>(&buf),
>>>>>>> b0e3a565
            0,
            "Minimum u64 value should encode/decode correctly"
        );

        encode_fixed(&mut buf, u64::MAX);
        assert_eq!(
<<<<<<< HEAD
            decode_fixed::<u64>(buf.as_ptr()),
=======
            decode_fixed::<u64>(&buf),
>>>>>>> b0e3a565
            u64::MAX,
            "Maximum u64 value should encode/decode correctly"
        );

        let powers = [
            1u64,
            2,
            4,
            16,
            256,
            65536,
            1u64 << 32,
            1u64 << 48,
            1u64 << 63,
        ];
        for &power in &powers {
            encode_fixed(&mut buf, power);
            assert_eq!(
<<<<<<< HEAD
                decode_fixed::<u64>(buf.as_ptr()),
=======
                decode_fixed::<u64>(&buf),
>>>>>>> b0e3a565
                power,
                "Power of 2 value {} should encode/decode correctly",
                power
            );
        }

        encode_fixed::<u64>(&mut buf, 0xAAAAAAAAAAAAAAAA);
        assert_eq!(
<<<<<<< HEAD
            decode_fixed::<u64>(buf.as_ptr()),
=======
            decode_fixed::<u64>(&buf),
>>>>>>> b0e3a565
            0xAAAAAAAAAAAAAAAA,
            "Alternating bits should encode/decode correctly"
        );

        encode_fixed::<u64>(&mut buf, 0x5555555555555555);
        assert_eq!(
<<<<<<< HEAD
            decode_fixed::<u64>(buf.as_ptr()),
=======
            decode_fixed::<u64>(&buf),
>>>>>>> b0e3a565
            0x5555555555555555,
            "Alternating bits should encode/decode correctly"
        );

        let patterns = [
            0x00000000FFFFFFFF, // Upper half all zeros, lower half all ones
            0xFFFFFFFF00000000, // Upper half all ones, lower half all zeros
            0x00FF00FF00FF00FF, // Alternating bytes of zeros and ones
            0xFF00FF00FF00FF00, // Alternating bytes of ones and zeros
        ];

        for &pattern in &patterns {
            encode_fixed(&mut buf, pattern);
            assert_eq!(
<<<<<<< HEAD
                decode_fixed::<u64>(buf.as_ptr()),
=======
                decode_fixed::<u64>(&buf),
>>>>>>> b0e3a565
                pattern,
                "Byte pattern {:X} should encode/decode correctly",
                pattern
            );
        }
    }

    #[test]
    fn test_byte_order_fixed32() {
        let value = 0x01020304u32;
        let mut buf = [0u8; 4];

        encode_fixed(&mut buf, value);

        if cfg!(target_endian = "little") {
            assert_eq!(buf[0], 0x04);
            assert_eq!(buf[1], 0x03);
            assert_eq!(buf[2], 0x02);
            assert_eq!(buf[3], 0x01);
        } else {
            assert_eq!(buf[0], 0x01);
            assert_eq!(buf[1], 0x02);
            assert_eq!(buf[2], 0x03);
            assert_eq!(buf[3], 0x04);
        }

<<<<<<< HEAD
        assert_eq!(decode_fixed::<u32>(buf.as_ptr()), value);
=======
        assert_eq!(decode_fixed::<u32>(&buf), value);
>>>>>>> b0e3a565
    }

    #[test]
    fn test_byte_order_fixed64() {
        let value = 0x0102030405060708u64;
        let mut buf = [0u8; 8];

        encode_fixed(&mut buf, value);

        if cfg!(target_endian = "little") {
            assert_eq!(buf[0], 0x08);
            assert_eq!(buf[1], 0x07);
            assert_eq!(buf[2], 0x06);
            assert_eq!(buf[3], 0x05);
            assert_eq!(buf[4], 0x04);
            assert_eq!(buf[5], 0x03);
            assert_eq!(buf[6], 0x02);
            assert_eq!(buf[7], 0x01);
        } else {
            assert_eq!(buf[0], 0x01);
            assert_eq!(buf[1], 0x02);
            assert_eq!(buf[2], 0x03);
            assert_eq!(buf[3], 0x04);
            assert_eq!(buf[4], 0x05);
            assert_eq!(buf[5], 0x06);
            assert_eq!(buf[6], 0x07);
            assert_eq!(buf[7], 0x08);
        }

<<<<<<< HEAD
        assert_eq!(decode_fixed::<u64>(buf.as_ptr()), value);
=======
        assert_eq!(decode_fixed::<u64>(&buf), value);
>>>>>>> b0e3a565
    }

    #[test]
    fn test_round_trip_random_values_fixed32() {
        let mut buf = [0u8; 4];

        let values = [
            0x12345678, 0xFEDCBA98, 0x01234567, 0x89ABCDEF, 0x55AA55AA, 0xA55AA55A, 0xFFFFFFFF,
            0x00000000, 0x80000000, 0x7FFFFFFF,
        ];

        for &value in &values {
<<<<<<< HEAD
            encode_fixed(buf.as_mut_ptr(), value);
            let decoded = decode_fixed::<u32>(buf.as_ptr());
=======
            encode_fixed(&mut buf, value);
            let decoded = decode_fixed::<u32>(&buf);
>>>>>>> b0e3a565
            assert_eq!(value, decoded, "Round trip of 0x{:X} failed", value);
        }
    }

    #[test]
    fn test_round_trip_random_values_fixed64() {
        let mut buf = [0u8; 8];

        let values = [
            0x0123456789ABCDEF,
            0xFEDCBA9876543210,
            0x0102030405060708,
            0xF0E0D0C0B0A09080,
            0x55AA55AA55AA55AA,
            0xA55AA55AA55AA55A,
            0xFFFFFFFFFFFFFFFF,
            0x0000000000000000,
            0x8000000000000000,
            0x7FFFFFFFFFFFFFFF,
        ];

        for &value in &values {
<<<<<<< HEAD
            encode_fixed::<u64>(buf.as_mut_ptr(), value);
            let decoded = decode_fixed(buf.as_ptr());
=======
            encode_fixed::<u64>(&mut buf, value);
            let decoded = decode_fixed(&buf);
>>>>>>> b0e3a565
            assert_eq!(value, decoded, "Round trip of 0x{:X} failed", value);
        }
    }
}<|MERGE_RESOLUTION|>--- conflicted
+++ resolved
@@ -81,19 +81,10 @@
 /// TODO: remove allow dead code
 #[allow(dead_code)]
 #[inline]
-<<<<<<< HEAD
-pub fn decode_fixed<T: FixedInt>(buf: *const u8) -> T {
-    let size = T::byte_size();
-    // SAFETY: Caller guarantees `buf` points to at least `size` bytes that are valid for reads.
-    let buffer: &[u8] = unsafe { std::slice::from_raw_parts(buf, size) };
-    assert!(buffer.len() >= size, "buffer too small for fixed int");
-    T::from_le_bytes(&buffer[..size])
-=======
 pub fn decode_fixed<T: FixedInt>(buf: &[u8]) -> T {
     let size = T::byte_size();
     assert!(buf.len() >= size, "buffer too small for fixed int");
     T::from_le_bytes(&buf[..size])
->>>>>>> b0e3a565
 }
 
 #[cfg(test)]
@@ -107,13 +98,8 @@
         let mut buf = [0u8; 4];
         let original = 0x12345678u32;
 
-<<<<<<< HEAD
-        encode_fixed(buf.as_mut_ptr(), original);
-        let decoded = decode_fixed(buf.as_ptr());
-=======
         encode_fixed(&mut buf, original);
         let decoded = decode_fixed(&buf);
->>>>>>> b0e3a565
 
         assert_eq!(
             original, decoded,
@@ -126,13 +112,8 @@
         let mut buf = [0u8; 8];
         let original = 0x1234567890ABCDEFu64;
 
-<<<<<<< HEAD
-        encode_fixed(buf.as_mut_ptr(), original);
-        let decoded = decode_fixed(buf.as_ptr());
-=======
         encode_fixed(&mut buf, original);
         let decoded = decode_fixed(&buf);
->>>>>>> b0e3a565
 
         assert_eq!(
             original, decoded,
@@ -146,22 +127,14 @@
 
         encode_fixed(&mut buf, 0);
         assert_eq!(
-<<<<<<< HEAD
-            decode_fixed::<u32>(buf.as_ptr()),
-=======
             decode_fixed::<u32>(&buf),
->>>>>>> b0e3a565
             0,
             "Minimum u32 value should encode/decode correctly"
         );
 
         encode_fixed(&mut buf, u32::MAX);
         assert_eq!(
-<<<<<<< HEAD
-            decode_fixed::<u32>(buf.as_ptr()),
-=======
             decode_fixed::<u32>(&buf),
->>>>>>> b0e3a565
             u32::MAX,
             "Maximum u32 value should encode/decode correctly"
         );
@@ -170,11 +143,7 @@
         for &power in &powers {
             encode_fixed(&mut buf, power);
             assert_eq!(
-<<<<<<< HEAD
-                decode_fixed::<u32>(buf.as_ptr()),
-=======
                 decode_fixed::<u32>(&buf),
->>>>>>> b0e3a565
                 power,
                 "Power of 2 value {} should encode/decode correctly",
                 power
@@ -183,22 +152,14 @@
 
         encode_fixed::<u32>(&mut buf, 0xAAAAAAAA);
         assert_eq!(
-<<<<<<< HEAD
-            decode_fixed::<u32>(buf.as_ptr()),
-=======
             decode_fixed::<u32>(&buf),
->>>>>>> b0e3a565
             0xAAAAAAAA,
             "Alternating bits should encode/decode correctly"
         );
 
         encode_fixed(&mut buf, 0x55555555);
         assert_eq!(
-<<<<<<< HEAD
-            decode_fixed::<u32>(buf.as_ptr()),
-=======
             decode_fixed::<u32>(&buf),
->>>>>>> b0e3a565
             0x55555555,
             "Alternating bits should encode/decode correctly"
         );
@@ -210,22 +171,14 @@
 
         encode_fixed(&mut buf, 0);
         assert_eq!(
-<<<<<<< HEAD
-            decode_fixed::<u64>(buf.as_ptr()),
-=======
             decode_fixed::<u64>(&buf),
->>>>>>> b0e3a565
             0,
             "Minimum u64 value should encode/decode correctly"
         );
 
         encode_fixed(&mut buf, u64::MAX);
         assert_eq!(
-<<<<<<< HEAD
-            decode_fixed::<u64>(buf.as_ptr()),
-=======
             decode_fixed::<u64>(&buf),
->>>>>>> b0e3a565
             u64::MAX,
             "Maximum u64 value should encode/decode correctly"
         );
@@ -244,11 +197,7 @@
         for &power in &powers {
             encode_fixed(&mut buf, power);
             assert_eq!(
-<<<<<<< HEAD
-                decode_fixed::<u64>(buf.as_ptr()),
-=======
                 decode_fixed::<u64>(&buf),
->>>>>>> b0e3a565
                 power,
                 "Power of 2 value {} should encode/decode correctly",
                 power
@@ -257,22 +206,14 @@
 
         encode_fixed::<u64>(&mut buf, 0xAAAAAAAAAAAAAAAA);
         assert_eq!(
-<<<<<<< HEAD
-            decode_fixed::<u64>(buf.as_ptr()),
-=======
             decode_fixed::<u64>(&buf),
->>>>>>> b0e3a565
             0xAAAAAAAAAAAAAAAA,
             "Alternating bits should encode/decode correctly"
         );
 
         encode_fixed::<u64>(&mut buf, 0x5555555555555555);
         assert_eq!(
-<<<<<<< HEAD
-            decode_fixed::<u64>(buf.as_ptr()),
-=======
             decode_fixed::<u64>(&buf),
->>>>>>> b0e3a565
             0x5555555555555555,
             "Alternating bits should encode/decode correctly"
         );
@@ -287,11 +228,7 @@
         for &pattern in &patterns {
             encode_fixed(&mut buf, pattern);
             assert_eq!(
-<<<<<<< HEAD
-                decode_fixed::<u64>(buf.as_ptr()),
-=======
                 decode_fixed::<u64>(&buf),
->>>>>>> b0e3a565
                 pattern,
                 "Byte pattern {:X} should encode/decode correctly",
                 pattern
@@ -318,11 +255,7 @@
             assert_eq!(buf[3], 0x04);
         }
 
-<<<<<<< HEAD
-        assert_eq!(decode_fixed::<u32>(buf.as_ptr()), value);
-=======
         assert_eq!(decode_fixed::<u32>(&buf), value);
->>>>>>> b0e3a565
     }
 
     #[test]
@@ -352,11 +285,7 @@
             assert_eq!(buf[7], 0x08);
         }
 
-<<<<<<< HEAD
-        assert_eq!(decode_fixed::<u64>(buf.as_ptr()), value);
-=======
         assert_eq!(decode_fixed::<u64>(&buf), value);
->>>>>>> b0e3a565
     }
 
     #[test]
@@ -369,13 +298,8 @@
         ];
 
         for &value in &values {
-<<<<<<< HEAD
-            encode_fixed(buf.as_mut_ptr(), value);
-            let decoded = decode_fixed::<u32>(buf.as_ptr());
-=======
             encode_fixed(&mut buf, value);
             let decoded = decode_fixed::<u32>(&buf);
->>>>>>> b0e3a565
             assert_eq!(value, decoded, "Round trip of 0x{:X} failed", value);
         }
     }
@@ -398,13 +322,8 @@
         ];
 
         for &value in &values {
-<<<<<<< HEAD
-            encode_fixed::<u64>(buf.as_mut_ptr(), value);
-            let decoded = decode_fixed(buf.as_ptr());
-=======
             encode_fixed::<u64>(&mut buf, value);
             let decoded = decode_fixed(&buf);
->>>>>>> b0e3a565
             assert_eq!(value, decoded, "Round trip of 0x{:X} failed", value);
         }
     }
