// Copyright (c) 2024-present, arana-db Community.  All rights reserved.
//
// Licensed to the Apache Software Foundation (ASF) under one or more
// contributor license agreements.  See the NOTICE file distributed with
// this work for additional information regarding copyright ownership.
// The ASF licenses this file to You under the Apache License, Version 2.0
// (the "License"); you may not use this file except in compliance with
// the License.  You may obtain a copy of the License at
//
//     http://www.apache.org/licenses/LICENSE-2.0
//
// Unless required by applicable law or agreed to in writing, software
// distributed under the License is distributed on an "AS IS" BASIS,
// WITHOUT WARRANTIES OR CONDITIONS OF ANY KIND, either express or implied.
// See the License for the specific language governing permissions and
// limitations under the License.

pub mod append;
pub mod bitcount;
pub mod bitop;
pub mod bitpos;
pub mod decr;
pub mod decrby;
pub mod get;
pub mod getbit;
pub mod getrange;
pub mod getset;
pub mod group_client;
pub mod incr;
<<<<<<< HEAD
pub mod incrby;
pub mod mget;
pub mod mset;
pub mod msetnx;
pub mod psetex;
=======
mod incrby;
mod incrbyfloat;
>>>>>>> 23a88236
pub mod set;
pub mod setbit;
pub mod setex;
pub mod setnx;
pub mod setrange;
pub mod strlen;
pub mod table;

use std::collections::HashMap;
use std::sync::Arc;

use bitflags::bitflags;
use client::Client;
use log::debug;
use resp::RespData;
use storage::storage::Storage;

bitflags! {
    #[derive(Debug, Default, Clone, Copy, PartialEq, Eq, PartialOrd, Ord, Hash)]
    pub struct CmdFlags: u32 {
        const WRITE              = 1 << 0;  // May modify the dataset
        const READONLY           = 1 << 1;  // Doesn't modify the dataset
        const MODULE             = 1 << 2;  // Implemented by a module
        const ADMIN              = 1 << 3;  // Administrative command
        const PUBSUB             = 1 << 4;  // Pub/Sub related command
        const NOSCRIPT           = 1 << 5;  // Not allowed in Lua scripts
        const BLOCKING           = 1 << 6;  // May block the server
        const SKIP_MONITOR       = 1 << 7;  // Don't propagate to MONITOR
        const SKIP_SLOWLOG       = 1 << 8;  // Don't log to slowlog
        const FAST               = 1 << 9;  // Tagged as fast by developer
        const NO_AUTH            = 1 << 10; // Skip ACL checks
        const MAY_REPLICATE      = 1 << 11; // May replicate even if writes are disabled
        const PROTECTED          = 1 << 12; // Don't accept in scripts
        const MODULE_NO_CLUSTER  = 1 << 13; // No cluster mode support
        const NO_MULTI           = 1 << 14; // Cannot be pipelined
        const EXCLUSIVE          = 1 << 15; // May change Storage pointer
        const RAFT               = 1 << 16; // raft
    }
}

bitflags! {
    #[derive(Debug, Default, Clone, Copy, PartialEq, Eq, PartialOrd, Ord, Hash)]
    pub struct AclCategory: u32 {
        const KEYSPACE      = 1 << 0;
        const READ          = 1 << 1;
        const WRITE         = 1 << 2;
        const SET           = 1 << 3;
        const SORTEDSET     = 1 << 4;
        const LIST          = 1 << 5;
        const HASH          = 1 << 6;
        const STRING        = 1 << 7;
        const BITMAP        = 1 << 8;
        const HYPERLOGLOG   = 1 << 9;
        const GEO           = 1 << 10;
        const STREAM        = 1 << 11;
        const PUBSUB        = 1 << 12;
        const ADMIN         = 1 << 13;
        const FAST          = 1 << 14;
        const SLOW          = 1 << 15;
        const BLOCKING      = 1 << 16;
        const DANGEROUS     = 1 << 17;
        const CONNECTION    = 1 << 18;
        const TRANSACTION   = 1 << 19;
        const SCRIPTING     = 1 << 20;
        const RAFT          = 1 << 21;
    }
}

#[derive(Debug, Clone, Default)]
pub struct CmdMeta {
    pub name: String,
    pub arity: i16,
    pub flags: CmdFlags,
    pub acl_category: AclCategory,
    pub cmd_id: u32,
}

pub trait Cmd: Send + Sync {
    /// return cmd meta
    fn meta(&self) -> &CmdMeta;

    fn do_initial(&self, client: &Client) -> bool;

    fn do_cmd(&self, client: &Client, storage: Arc<Storage>);

    fn clone_box(&self) -> Box<dyn Cmd>;

    fn execute(&self, client: &Client, storage: Arc<Storage>) {
        debug!("execute command: {:?}", client.cmd_name());
        if !self.check_arg(client.argv().len()) {
            client.set_reply(RespData::Error(
                format!(
                    "ERR wrong number of arguments for '{}' command",
                    String::from_utf8_lossy(client.cmd_name().as_slice()),
                )
                .into(),
            ));
            return;
        }
        if self.do_initial(client) {
            self.do_cmd(client, storage);
        }
    }

    fn name(&self) -> &str {
        &self.meta().name
    }

    fn check_arg(&self, num: usize) -> bool {
        let arity = self.meta().arity;
        if arity > 0 {
            num == arity as usize
        } else {
            num >= -arity as usize
        }
    }

    fn has_flag(&self, flag: CmdFlags) -> bool {
        self.meta().flags.contains(flag)
    }

    fn acl_category(&self) -> AclCategory {
        self.meta().acl_category
    }

    fn has_sub_command(&self) -> bool {
        false
    }

    fn get_sub_cmd(&self, _cmd_name: &str) -> Option<&dyn Cmd> {
        None
    }
}

#[macro_export]
macro_rules! impl_cmd_meta {
    () => {
        fn meta(&self) -> &CmdMeta {
            &self.meta
        }
    };
}

#[macro_export]
macro_rules! impl_cmd_clone_box {
    () => {
        fn clone_box(&self) -> Box<dyn Cmd> {
            Box::new(self.clone())
        }
    };
}

#[derive(Default)]
pub struct BaseCmdGroup {
    meta: CmdMeta,
    sub_cmds: HashMap<String, Box<dyn Cmd>>,
}

impl Clone for BaseCmdGroup {
    fn clone(&self) -> Self {
        let mut new_group = BaseCmdGroup {
            meta: self.meta.clone(),
            sub_cmds: HashMap::new(),
        };

        for (name, cmd) in &self.sub_cmds {
            new_group.sub_cmds.insert(name.clone(), cmd.clone_box());
        }

        new_group
    }
}

impl BaseCmdGroup {
    pub fn new(name: String, arity: i16, flags: CmdFlags, acl_category: AclCategory) -> Self {
        Self {
            meta: CmdMeta {
                name,
                arity,
                flags,
                acl_category,
                ..Default::default()
            },
            sub_cmds: HashMap::new(),
        }
    }

    pub fn add_sub_cmd(&mut self, cmd: Box<dyn Cmd>) {
        let name = cmd.name().to_lowercase();
        self.sub_cmds.insert(name, cmd);
    }
}

impl Cmd for BaseCmdGroup {
    impl_cmd_meta!();

    fn clone_box(&self) -> Box<dyn Cmd> {
        let mut cloned_group = BaseCmdGroup::new(
            self.meta.name.clone(),
            self.meta.arity,
            self.meta.flags,
            self.meta.acl_category,
        );
        for (name, cmd) in &self.sub_cmds {
            cloned_group.sub_cmds.insert(name.clone(), cmd.clone_box());
        }
        Box::new(cloned_group)
    }

    fn do_initial(&self, _client: &Client) -> bool {
        true
    }

    fn do_cmd(&self, client: &Client, storage: Arc<Storage>) {
        if client.argv().len() < 2 {
            client.set_reply(RespData::Error(
                "ERR wrong number of arguments for command"
                    .to_string()
                    .into(),
            ));
            return;
        }
        let sub_cmd_name = String::from_utf8_lossy(&client.argv()[1]).to_lowercase();
        if let Some(sub_cmd) = self.sub_cmds.get(&sub_cmd_name) {
            sub_cmd.execute(client, storage);
        } else {
            let err_msg = format!("ERR unknown command '{} {}'", self.name(), sub_cmd_name);
            client.set_reply(RespData::Error(err_msg.into()));
        }
    }

    fn has_sub_command(&self) -> bool {
        true
    }

    fn get_sub_cmd(&self, cmd_name: &str) -> Option<&(dyn Cmd + 'static)> {
        self.sub_cmds.get(cmd_name).map(|cmd| cmd.as_ref())
    }
}<|MERGE_RESOLUTION|>--- conflicted
+++ resolved
@@ -27,16 +27,12 @@
 pub mod getset;
 pub mod group_client;
 pub mod incr;
-<<<<<<< HEAD
 pub mod incrby;
+pub mod incrbyfloat;
 pub mod mget;
 pub mod mset;
 pub mod msetnx;
 pub mod psetex;
-=======
-mod incrby;
-mod incrbyfloat;
->>>>>>> 23a88236
 pub mod set;
 pub mod setbit;
 pub mod setex;
