--- conflicted
+++ resolved
@@ -15,18 +15,12 @@
 // See the License for the specific language governing permissions and
 // limitations under the License.
 
-<<<<<<< HEAD
-use crate::Cmd;
-use std::{collections::HashMap, sync::Arc};
-
-pub type CmdTable = HashMap<String, Arc<dyn Cmd>>;
-=======
 use std::collections::HashMap;
 
 use crate::Cmd;
+use std::sync::Arc;
 
-pub type CmdTable = HashMap<String, Box<dyn Cmd>>;
->>>>>>> 4be90d9d
+pub type CmdTable = HashMap<String, Arc<dyn Cmd>>;
 
 #[macro_export]
 macro_rules! register_cmd {
