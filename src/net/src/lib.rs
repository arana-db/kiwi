/*
 * Copyright (c) 2024-present, arana-db Community.  All rights reserved.
 *
 * Licensed to the Apache Software Foundation (ASF) under one or more
 * contributor license agreements.  See the NOTICE file distributed with
 * this work for additional information regarding copyright ownership.
 * The ASF licenses this file to You under the Apache License, Version 2.0
 * (the "License"); you may not use this file except in compliance with
 * the License.  You may obtain a copy of the License at
 *
 *     http://www.apache.org/licenses/LICENSE-2.0
 *
 * Unless required by applicable law or agreed to in writing, software
 * distributed under the License is distributed on an "AS IS" BASIS,
 * WITHOUT WARRANTIES OR CONDITIONS OF ANY KIND, either express or implied.
 * See the License for the specific language governing permissions and
 * limitations under the License.
 */

pub mod handle;
<<<<<<< HEAD
mod resp;
mod tcp;
#[cfg(unix)]
mod unix;
=======
pub mod tcp;

// TODO: delete this module
pub mod error;
pub mod unix;
>>>>>>> b0e3a565

use crate::tcp::TcpServer;
use async_trait::async_trait;
use std::error::Error;

#[async_trait]
pub trait ServerTrait: Send + Sync + 'static {
    async fn run(&self) -> Result<(), Box<dyn Error>>;
}

pub struct ServerFactory;

impl ServerFactory {
    pub fn create_server(protocol: &str, addr: Option<String>) -> Option<Box<dyn ServerTrait>> {
        match protocol.to_lowercase().as_str() {
            "tcp" => Some(Box::new(TcpServer::new(addr))),
            #[cfg(unix)]
            "unix" => Some(Box::new(unix::UnixServer::new(addr))),
            #[cfg(not(unix))]
            "unix" => None,
            _ => None,
        }
    }
}<|MERGE_RESOLUTION|>--- conflicted
+++ resolved
@@ -18,18 +18,11 @@
  */
 
 pub mod handle;
-<<<<<<< HEAD
-mod resp;
-mod tcp;
-#[cfg(unix)]
-mod unix;
-=======
 pub mod tcp;
 
 // TODO: delete this module
 pub mod error;
 pub mod unix;
->>>>>>> b0e3a565
 
 use crate::tcp::TcpServer;
 use async_trait::async_trait;
