/*
 * Copyright (c) 2024-present, arana-db Community.  All rights reserved.
 *
 * Licensed to the Apache Software Foundation (ASF) under one or more
 * contributor license agreements.  See the NOTICE file distributed with
 * this work for additional information regarding copyright ownership.
 * The ASF licenses this file to You under the Apache License, Version 2.0
 * (the "License"); you may not use this file except in compliance with
 * the License.  You may obtain a copy of the License at
 *
 *     http://www.apache.org/licenses/LICENSE-2.0
 *
 * Unless required by applicable law or agreed to in writing, software
 * distributed under the License is distributed on an "AS IS" BASIS,
 * WITHOUT WARRANTIES OR CONDITIONS OF ANY KIND, either express or implied.
 * See the License for the specific language governing permissions and
 * limitations under the License.
 */

use bytes::Bytes;
use client::Client;
use cmd::table::CmdTable;
use log::error;
use resp::encode::RespEncoder;
use resp::{Parse, RespData, RespEncode, RespParseResult, RespVersion};
use std::sync::Arc;
use storage::storage::Storage;
use tokio::select;

pub async fn process_connection(
    client: &mut Client,
    storage: Arc<Storage>,
    cmd_table: Arc<CmdTable>,
) -> std::io::Result<()> {
    let mut buf = vec![0; 1024];
    let mut resp_parser = resp::RespParse::new(resp::RespVersion::RESP2);

    loop {
        select! {
            result = client.read(&mut buf) => {
                match result {
                    Ok(n) => {
                        if n == 0 { return Ok(()); }

                        match resp_parser.parse(Bytes::copy_from_slice(&buf[..n])) {
                            RespParseResult::Complete(data) => {
                                if let RespData::Array(Some(params)) = data {
                                    if params.is_empty() { continue; }

                                    if let RespData::BulkString(Some(cmd_name)) = &params[0] {
                                        client.set_cmd_name(cmd_name.as_ref());
                                    }
                                    let argv = params.iter().map(|p| if let RespData::BulkString(Some(d)) = p { d.to_vec() } else { vec![] }).collect::<Vec<Vec<u8>>>();
                                    client.set_argv(&argv);

<<<<<<< HEAD
                                    handle_command(client, storage.clone(), commands.clone()).await;
=======
                                handle_command(client, storage.clone(), cmd_table.clone()).await;
>>>>>>> b8d84ab2

                                    // Extract the reply from the connection and send it
                                    let response = client.take_reply();
                                    let mut encoder = RespEncoder::new(RespVersion::RESP2);
                                    encoder.encode_resp_data(&response);
                                    match client.write(encoder.get_response().as_ref()).await {
                                        Ok(_) => (),
                                        Err(e) => error!("Write error: {e}"),
                                    }
                                }
                            }
                            RespParseResult::Error(e) => {
                                error!("Protocol error: {e:?}");
                                return Err(std::io::Error::new(std::io::ErrorKind::InvalidData, e.to_string()));
                            }
                            RespParseResult::Incomplete => {
                                // Not enough data, wait for more
                            }
                        }
                    }
                    Err(e) => {
                        error!("Read error: {e:?}");
                        return Err(e);
                    }
                }
            }
        }
    }
}

async fn handle_command(client: &mut Client, storage: Arc<Storage>, cmd_table: Arc<CmdTable>) {
    // Convert the command name from &[u8] to a lowercase String for lookup
    let cmd_name = String::from_utf8_lossy(client.cmd_name()).to_lowercase();

    if let Some(cmd) = cmd_table.get(&cmd_name) {
        // Clone a command object for this specific request
        let mut cmd_clone = cmd.clone_box();

        cmd_clone.execute(client, storage);
    } else {
        // Command not found, set an error reply
        let err_msg = format!("ERR unknown command `{cmd_name}`");
        *client.reply_mut() = RespData::Error(err_msg.into());
    }
}<|MERGE_RESOLUTION|>--- conflicted
+++ resolved
@@ -52,13 +52,7 @@
                                     }
                                     let argv = params.iter().map(|p| if let RespData::BulkString(Some(d)) = p { d.to_vec() } else { vec![] }).collect::<Vec<Vec<u8>>>();
                                     client.set_argv(&argv);
-
-<<<<<<< HEAD
-                                    handle_command(client, storage.clone(), commands.clone()).await;
-=======
-                                handle_command(client, storage.clone(), cmd_table.clone()).await;
->>>>>>> b8d84ab2
-
+                                    handle_command(client, storage.clone(), cmd_table.clone()).await;
                                     // Extract the reply from the connection and send it
                                     let response = client.take_reply();
                                     let mut encoder = RespEncoder::new(RespVersion::RESP2);
